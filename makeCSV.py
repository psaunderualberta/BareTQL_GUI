import sqlite3
import html
import ftfy
import csv
import os


def main():
<<<<<<< HEAD
    # Get path to current file
    # http://stackoverflow.com/questions/5137497/ddg#5137509
    # Accessed July 27th, 2020
    filepath = os.path.dirname(os.path.realpath(__file__))
    outputFolder = os.path.join(filepath, 'csv')

    db_name = find('database.db', filepath)

    try:
        conn = sqlite3.connect(db_name)
    except FileNotFoundError:
        print("Error: No file named 'database.db' was found. Exiting.")
        exit()

    c = conn.cursor()

    for table in c.execute("SELECT name FROM sqlite_master WHERE type = 'table'").fetchall():
        table = table[0]
        with open(os.path.join(outputFolder, f'{table}.csv'), 'w', encoding='UTF-8', newline='') as outputFile:
            # Writing SQLite database to csv file
            # https://stackoverflow.com/questions/3710263/how-do-i-create-a-csv-file-from-database-in-python
            # Accessed July 27th, 2020

            c.execute(f'SELECT * FROM {table}')
            print(f"Writing table {table} to csv file.")
            csv_writer = csv.writer(outputFile)
            csv_writer.writerow([i[0] for i in c.description])  # write headers
            csv_writer.writerows(c)
            print(f"Finished writing table '{table}' to csv file.")
=======
  # Get path to current file
  # http://stackoverflow.com/questions/5137497/ddg#5137509
  # Accessed July 27th, 2020
  filepath = os.path.dirname(os.path.realpath(__file__))
  outputFolder = os.path.join(filepath, 'csv')

  db_name = find('database.db', filepath)


  try:
      conn = sqlite3.connect(db_name)
  except FileNotFoundError:
      print("Error: No file named 'database.db' in any subdirectory. Exiting.")
      exit()
  
  c = conn.cursor()

  for table in c.execute("SELECT name FROM sqlite_master WHERE type = 'table'").fetchall():
    table = table[0]
    with open(os.path.join(outputFolder, f'{table}.csv'), 'w', encoding='UTF-8', newline='') as outputFile:
      # Writing SQLite database to csv file
      # https://stackoverflow.com/questions/3710263/how-do-i-create-a-csv-file-from-database-in-python
      # Accessed July 27th, 2020

      c.execute(f'SELECT * FROM {table}')
      print(f"Writing table {table} to csv file.")
      csv_writer = csv.writer(outputFile)
      csv_writer.writerow([i[0] for i in c.description]) # write headers
      csv_writer.writerows(c)
      print(f"Finished writing table '{table}'' to csv file.")
>>>>>>> 2f9bc590

def find(name, path):
    # Find a file in python (returns the first file which matches)
    # https://stackoverflow.com/questions/1724693/find-a-file-in-python
    # Accessed July 27, 2020
    for root, _, files in os.walk(path):
        if name in files:
            return os.path.join(root, name)


if __name__ == "__main__":
    main()<|MERGE_RESOLUTION|>--- conflicted
+++ resolved
@@ -6,37 +6,6 @@
 
 
 def main():
-<<<<<<< HEAD
-    # Get path to current file
-    # http://stackoverflow.com/questions/5137497/ddg#5137509
-    # Accessed July 27th, 2020
-    filepath = os.path.dirname(os.path.realpath(__file__))
-    outputFolder = os.path.join(filepath, 'csv')
-
-    db_name = find('database.db', filepath)
-
-    try:
-        conn = sqlite3.connect(db_name)
-    except FileNotFoundError:
-        print("Error: No file named 'database.db' was found. Exiting.")
-        exit()
-
-    c = conn.cursor()
-
-    for table in c.execute("SELECT name FROM sqlite_master WHERE type = 'table'").fetchall():
-        table = table[0]
-        with open(os.path.join(outputFolder, f'{table}.csv'), 'w', encoding='UTF-8', newline='') as outputFile:
-            # Writing SQLite database to csv file
-            # https://stackoverflow.com/questions/3710263/how-do-i-create-a-csv-file-from-database-in-python
-            # Accessed July 27th, 2020
-
-            c.execute(f'SELECT * FROM {table}')
-            print(f"Writing table {table} to csv file.")
-            csv_writer = csv.writer(outputFile)
-            csv_writer.writerow([i[0] for i in c.description])  # write headers
-            csv_writer.writerows(c)
-            print(f"Finished writing table '{table}' to csv file.")
-=======
   # Get path to current file
   # http://stackoverflow.com/questions/5137497/ddg#5137509
   # Accessed July 27th, 2020
@@ -67,7 +36,6 @@
       csv_writer.writerow([i[0] for i in c.description]) # write headers
       csv_writer.writerows(c)
       print(f"Finished writing table '{table}'' to csv file.")
->>>>>>> 2f9bc590
 
 def find(name, path):
     # Find a file in python (returns the first file which matches)
