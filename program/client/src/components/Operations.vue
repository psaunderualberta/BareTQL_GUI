<template>
  <div>
    <div class="centering">
      <Logo />
    </div>
    <div v-if="table['rows'].length > 0" class="separate-components centering">
      <h2>Seed Set</h2>
      <button @click="goBack">Return to Keyword Search</button>
      <hr class="hr-in-separate-components">

      <div class="centering">
        <!-- Uniqueness checkboxes  -->
        <div class="container">
          <p>Select unique columns: <br class="extra-br-spacing">
            <span 
              @click="colTagClick($event, uniqueCols)" 
              class="col-checkboxes uniqueTags" 
              v-for="col in numCols" :key="col"
              >{{ col }}.</span>
          </p>
        </div>

        <!-- Deletion checkboxes  -->
        <div class="container">
          <p>Select columns to delete: <br class="extra-br-spacing">
            <span 
              @click="colTagClick($event, deletions)" 
              class="col-checkboxes deleteTags" 
              v-for="col in numCols" :key="col"
              >{{ col }}.</span>
          </p>
          <div class="container" v-if="deletions.length > 0">
            <div style="height: 3px"></div>
            <button
              v-on:submit.prevent
              type="submit"
              @click="deleteCols"
            >Confirm Deletions</button>
          </div>
        </div>
      </div>

      <!-- Sliders -->
      <div class="table">
        <tbody>
          <tr>
            <td v-for="col in numCols" :key="col">
              <div>
                <p style="text-align: left; position: absolute;">
                  <span style="">{{ col }}.</span>
                  <span v-if="uniqueCols.indexOf(col) !== -1">***</span>
                </p>
                <p class="slider-values">{{ stickiness(sliderValues[col - 1]) }}% Sticky</p>
                <input
                  type="range"
                  min="0"
                  max="100"
                  class="slider"
                  v-model="sliderValues[col - 1]"
                />
              </div>
            </td>
          </tr>
        </tbody>
      </div>
      <br>
      <UserTable :table="table" :allowSelection="true" @swap="swapCells" tableLayout="fixed"/>
      <UserTable :table="expandedRows" :downloadable="true" :hoverEffect="true" tableLayout="fixed">
        <template #between-table-downloads>
          <div class="centering info">
            <p>'***': This column has been tagged as unique.</p>
          </div>
          <ButtonList :arr="functions" origin="Operations" @NewClick="executeDotOp" />
        </template>
      </UserTable>
      
<<<<<<< HEAD
      <div class="centering info">
        <p>'***': This column has been tagged as unique.</p>
      </div>

      <ButtonList :arr="functions" origin="Operations" @NewClick="executeDotOp" />
      <UserTable :table="expandedRows" :downloadable="true" :hoverEffect="true" tableLayout="auto"/>
=======
>>>>>>> 2f9bc590
    </div>
    <div v-else class="centering separate-components">
      <h3>No seed set is selected. Please return to keyword search.</h3>
    </div>
  </div>
</template>

<script>
import Logo from "./Logo.vue";
import ButtonList from "./ButtonList.vue";
import UserTable from "./UserTable.vue";
import ResultService from "../getResults";

export default {
  name: "Operations",
  components: {
    Logo,
    ButtonList,
    UserTable,
  },

  data: function() {
    return {
      functions: [{ message: "Expand Rows (XR)", value: "XR" }],
      expandedRows: { rows: [], info: [] },
      table: {rows: []},
      sliderValues: [],
      uniqueCols: [],
      deletions: [],
      bootUp: true,
      numCols: 0,
      dotOp: "",
    };
  },

  methods: {
    executeDotOp(op) {
      /* Executes the dot op selected by user */
      var changeButtons = function(buttons, content) {
        for (let key in Object.keys(buttons)) {
          buttons[key].textContent = content;
          buttons[key].disabled = !buttons[key].disabled;
          buttons[key].classList.toggle("deactivate");
        }
      };

      var submitButtons = document.querySelectorAll(".Operations");
      changeButtons(submitButtons, "Loading Results...");

      ResultService.handleDotOps(op, this.sliderValues, this.uniqueCols)
        .then(data => {
          changeButtons(submitButtons, this.functions[0]['message']);
          this.bootUp = false;
          this.expandedRows = this.handleResponse(data);
        })
        .catch(err => {
          changeButtons(submitButtons, "An error occurred. Please try again");
          console.log(err);
        });
    },

    deleteCols() {
      /* Deletes all columns that the user has selected */
      ResultService.deleteCols(this.deletions)
        .then(data => {
          this.table = this.handleResponse(data);
          document.querySelectorAll('.deleteTags').forEach(tag => {tag.classList.remove('clicked')})
          this.deletions = [];
        })
        .catch(err => {
          console.log(err);
        });
    },

    handleResponse(data) {
      /* handles the response from the API when receiving a modified seed set */
      var tmp = { rows: [], info: [] };
      this.numCols = 0;
      this.sliderValues = [];

      if (typeof data["sliders"] !== "undefined") {
        for (let i = 0; i < data["sliders"].length; i++) {
          this.sliderValues.push(Number(data["sliders"][i]));
        }

        if (typeof data["info"] !== "undefined") tmp["info"] = data["info"];

        if (data["rows"].length > 0 && data["rows"][0].length > 0) {
          data["rows"].forEach(row => {
            row = row.split(" || ");
            this.numCols = Math.max(this.numCols, row.length);
            tmp["rows"].push(row);
          });
        }
      }

      return tmp;
    },

    swapCells(indices) {
      /* Swaps the two cells selected by the user */
      ResultService.swapCells(indices)
        .then(data => {
          this.table = this.handleResponse(data);
        })
        .catch(err => {
          console.log(err);
        });
    },

    goBack() {
      /* Emits a function to change the screen back to keyword search */
      this.$emit("ChangeMode");
    },

    colTagClick(event, target) {
      /* Add / remove the clicked column 
       * from deletions / uniqueCols */
      var val = Number(event.target.textContent);
      var iO = target.indexOf(val);
      if (iO !== -1) {
        target.splice(iO, 1)
        event.target.classList.remove('clicked')
      } else {
        target.push(val)
        event.target.classList.add('clicked');
      }
      return
    },  

    stickiness(stickyValue) {
      /* Determine 'stickiness' value to be displayed */
      if (typeof stickyValue === "undefined") {
        return 50;
      }
      return stickyValue;
    }
  },

  created() {
    /* Initial call to get the Seed Set from the API */
    ResultService.handleDotOps(undefined, this.sliderValues, this.uniqueCols)
      .then(data => {
        this.table = this.handleResponse(data);
      })
      .catch(err => {
        console.log(err);
      });
  },

  updated() {
    /* Adjusts number of columns when table is updated */
    this.table["rows"].forEach(row => {
      this.numCols = Math.max(row.length, this.numCols);
    });
  }
};
</script>


<style scoped>

p {
  margin: 0;
}

input[type="text"] {
  margin: 1% 2%;
  width: 20%
}

input[type="range"] {
  margin-top: 5px;
  margin-bottom: 0;
}

.display-inline-block {
  display: inline-block;
}

.legend-colour-box {
  height: 10px;
  width: 10px;
}

.compress {
  width: 50%;
  justify-content: center;
}

.container {
  padding: 2%;
  margin-bottom: 0.5%;
  display: inline-block;
}

.col-checkboxes {
  padding: 0 2%;
  margin: 2%;
  cursor: pointer;
}

.extra-br-spacing {
    display: block; 
    margin: 3px 0;
}


/* https://www.w3schools.com/howto/howto_js_rangeslider.asp */
/* The slider itself */
.slider {
  -webkit-appearance: none;  /* Override default CSS styles */
  appearance: none;
  width: 100%; /* Full-width */
  height: 15px; /* Specified height */
  background: #d3d3d3; /* Grey background */
  outline: none; /* Remove outline */
  opacity: 0.7; /* Set transparency (for mouse-over effects on hover) */
  -webkit-transition: .2s; /* 0.2 seconds transition on hover */
  transition: opacity .2s;
}

/* Mouse-over effects */
.slider:hover {
  opacity: 1; /* Fully shown on mouse-over */
}

/* The slider handle (use -webkit- (Chrome, Opera, Safari, Edge) and -moz- (Firefox) to override default look) */
.slider::-webkit-slider-thumb {
  -webkit-appearance: none; /* Override default look */
  appearance: none;
  width: 15%; /* Set a specific slider handle width */
  height: 15px; /* Slider handle height */
  background: #deb992; 
  cursor: pointer; /* Cursor on hover */
}

.slider::-moz-range-thumb {
  width: 15%; /* Set a specific slider handle width */
  height: 15px; /* Slider handle height */
  border-radius: 0;
  background: #deb992; 
  cursor: pointer; /* Cursor on hover */
}
</style><|MERGE_RESOLUTION|>--- conflicted
+++ resolved
@@ -74,15 +74,6 @@
         </template>
       </UserTable>
       
-<<<<<<< HEAD
-      <div class="centering info">
-        <p>'***': This column has been tagged as unique.</p>
-      </div>
-
-      <ButtonList :arr="functions" origin="Operations" @NewClick="executeDotOp" />
-      <UserTable :table="expandedRows" :downloadable="true" :hoverEffect="true" tableLayout="auto"/>
-=======
->>>>>>> 2f9bc590
     </div>
     <div v-else class="centering separate-components">
       <h3>No seed set is selected. Please return to keyword search.</h3>
