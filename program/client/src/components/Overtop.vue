<template>
  <div id="overtop">
<<<<<<< HEAD
    <slot name="logo" id="logo"></slot>
    <Button @click="activate"><slot name="activator" id="activator"></slot></Button>
    
=======
    <div id="container">
      <div></div>
      <div>
        <slot name="logo" id="logo"></slot>
      </div>
      <div>
        <span id="activator" @click="activate"><slot name="activator" ></slot></span>
      </div>
    </div>
>>>>>>> 2f9bc590
    <div class="hidden-content">
      <slot class="centering overtop-header" name="header"></slot>
      <div class="overtop-content">
        <slot name="content"></slot>
      </div>

      <div class="centering">
        <button id="exit-help" v-on:submit.prevent @click="deactivate">Exit Help</button>
      </div>
    </div>
  </div>
</template>

<script>
export default {
  name: "overtop",
  methods: {
    changeButtons(become_disabled) {
      document.querySelectorAll('input, button:not(#exit-help), a').forEach(inp => {
        inp.disabled = become_disabled;
        inp.style.cursor = become_disabled ? "auto" : "pointer";
      })
    },

    activate() {
      this.changeButtons(true)
      document.querySelector('.hidden-content').classList.add('hidden-content-visible')
      
    },

    deactivate() {
      this.changeButtons(false)
      document.querySelector('.hidden-content').classList.remove('hidden-content-visible')
      
    }
  }
}
</script>

<style scoped>

#overtop {
  width: 80%;
  margin: 0 auto;
}

#activator {
  cursor: pointer;
}

#exit-help {
  margin-top: 15px;
}

.overtop-content {
  padding: 0 5%;
  text-align: left;
  line-height: 1.5em;
  max-height: 500px;
  overflow-y: auto;
  margin-bottom: 5px;
}

.overtop-content ul {
  list-style: initial;
}

.hidden-content-visible {
    opacity: 1 !important;
    visibility: visible !important;

    /* https://www.geeksforgeeks.org/how-to-dim-entire-screen-except-a-fixed-area-using-javascript/
       Accessed July 24th, 2020 */

    /* For Internet Explorer */ 
<<<<<<< HEAD
    box-shadow: 0 0 0 1000px rgba(0, 0, 0, 0.8); 
      
    /* For other browsers */ 
    box-shadow: 0 0 0 100vmax rgba(0, 0, 0, 0.8); 
=======
    box-shadow: 0 0 0 1000px rgba(0, 0, 0, .65); 
      
    /* For other browsers */ 
    box-shadow: 0 0 0 100vmax rgba(0, 0, 0, .65); 
>>>>>>> 2f9bc590
}

.hidden-content {
  background: #102127;
  opacity: 0;
  visibility: hidden;
  position: fixed;
  width: 80%;
  height: 80%;
  margin: auto;
  z-index: 9999;
  transition: 0.25s ease;
}

/* 
 * Align 3 divs left - center - right
 * https://stackoverflow.com/questions/2603700/how-to-align-3-divs-left-center-right-inside-another-div
 * Accessed July 28, 2020 */

#container {
  display: flex;                  /* establish flex container */
  justify-content: space-between; /* switched from default (flex-start, see below) */
}

#container > div {
  width: 200px;
}

</style><|MERGE_RESOLUTION|>--- conflicted
+++ resolved
@@ -1,10 +1,5 @@
 <template>
   <div id="overtop">
-<<<<<<< HEAD
-    <slot name="logo" id="logo"></slot>
-    <Button @click="activate"><slot name="activator" id="activator"></slot></Button>
-    
-=======
     <div id="container">
       <div></div>
       <div>
@@ -14,7 +9,6 @@
         <span id="activator" @click="activate"><slot name="activator" ></slot></span>
       </div>
     </div>
->>>>>>> 2f9bc590
     <div class="hidden-content">
       <slot class="centering overtop-header" name="header"></slot>
       <div class="overtop-content">
@@ -90,17 +84,10 @@
        Accessed July 24th, 2020 */
 
     /* For Internet Explorer */ 
-<<<<<<< HEAD
-    box-shadow: 0 0 0 1000px rgba(0, 0, 0, 0.8); 
-      
-    /* For other browsers */ 
-    box-shadow: 0 0 0 100vmax rgba(0, 0, 0, 0.8); 
-=======
     box-shadow: 0 0 0 1000px rgba(0, 0, 0, .65); 
       
     /* For other browsers */ 
     box-shadow: 0 0 0 100vmax rgba(0, 0, 0, .65); 
->>>>>>> 2f9bc590
 }
 
 .hidden-content {
