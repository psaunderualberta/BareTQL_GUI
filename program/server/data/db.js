/* REFERENCES 
https://stackabuse.com/a-sqlite-tutorial-with-node-js/
https://github.com/JoshuaWise/better-sqlite3/blob/master/docs/api.md

*/
const sqlite3 = require('better-sqlite3');
const leven = require('leven');
const ttest = require('ttest');
const statistics = require('simple-statistics')
const combinatorics = require('js-combinatorics')

/* SCHEMA 
 * cells(table_id, row_id, col_id, value)
 * titles(table_id, title)
 * captions(table_id, caption)
 * headers(table_id, col_id, header)
 * keywords_cell_header(keyword, table_id, row_id, col_id,location)
 * keywords_title_caption(table_id, location, keyword) */

/* An instance of the Database class represents a database */
class Database {

    /* Constructor to initialize the database class */
    constructor(dbPath) {
        try {
            this.db = new sqlite3(dbPath, {
                readonly: true,
            })
        } catch (error) {
            console.log(`Something went wrong with dbPath: ${dbPath}: ${error}`);
            return
        }

        console.log(`Connected to database at ${dbPath}`);

        this.seedSet = {
            sliders: [],
            rows: [],
            types: [],
            table_ids: '',
            row_ids: '',
            numCols: 0,
        };

        this.functions = {
            xr: this.xr,
            xc: this.xc,
            fill: this.fill,
        }

        this.cellSep = ' || '

        /* Aggregate function to turn col into array 
         * https://github.com/JoshuaWise/better-sqlite3/blob/master/docs/api.md
         * Accessed June 23rd, 2020 */
        this.db.aggregate('toArr', {
            start: () => [],
            step: (array, nextValue) => {
                array.push(nextValue);
            },
            result: array => JSON.stringify(array)
        });

        /* We are using Welch's t-test to calculate the probability
         * of two numerical columns being related
         * https://en.wikipedia.org/wiki/Welch%27s_t-test
         * Accessed June 23 2020 */
        this.db.function('T_TEST', (arr1, arr2) => {

            arr1 = JSON.parse(arr1).map(num => Number(num))
            arr2 = JSON.parse(arr2).map(num => Number(num))

            return this.ttestCases(arr1, arr2)
        })

        this.db.function('SEM', (arr) => {
            arr = JSON.parse(arr).map(num => Number(num))

            if (arr.length === 0) { // Entire column is NULL, don't want in result
                return Infinity
            }

            return statistics.standardDeviation(arr) / (Math.sqrt(arr.length)) // division by 0 won't happen
        })

        this.db.function('OVERLAP_SIM', (ssCol, keyCol) => {
            ssCol = JSON.parse(ssCol)
            keyCol = JSON.parse(keyCol)

            var colSet = new Set([...keyCol]);
            return new Set(ssCol.filter(value => colSet.has(value))).size / ssCol.length
        })
    }

    keywordSearch(keywords) {
        /* This object queries the database for keywords found in cells, headers, 
            titles, and captions and returns the rows that matched
    
            Arguments: 
            - keyword: The keyword to be searched.
            - params: Optional parameters
    
            Returns:
            - Promise
        */
        var results = [];

        keywords = this.makeStrArr(keywords)

        var keywordQMarks = this.getQMarks(keywords);

        /* Nested query is due to same keyword appearing in multiple
         * locations on same table, leading to repeated rows in output */
        const stmt = this.db.prepare(`
            SELECT r.table_id, title, row_id, value, rowCount
            FROM
            (
                SELECT t.table_id, t.title , c.row_id, GROUP_CONCAT(c.value, ' || ') AS value
                FROM (
                    SELECT DISTINCT table_id, row_id 
                    FROM keywords_cell_header 
                    WHERE keyword IN ${keywordQMarks}
                ) k NATURAL JOIN titles t NATURAL JOIN cells c
<<<<<<< HEAD
                WHERE k.table_id = t.table_id 
                AND t.table_id = c.table_id
                AND k.row_id = c.row_id
                AND c.location != 'header'
=======
                WHERE c.location != 'header'
>>>>>>> 2d2066fa
                GROUP BY t.table_id, c.row_id
    
                UNION
    
                SELECT t.table_id, t.title , c.row_id, GROUP_CONCAT(c.value, ' || ') AS value
                FROM (
                    SELECT DISTINCT table_id 
                    FROM keywords_title_caption 
                    WHERE keyword IN ${keywordQMarks}
                ) k NATURAL JOIN titles t NATURAL JOIN cells c
                GROUP BY t.table_id, c.row_id
    
                ORDER BY t.table_id, c.row_id
            ) r

            LEFT JOIN 
            
            (
                SELECT table_id, COUNT(DISTINCT row_id) AS rowCount
                FROM cells
                GROUP BY table_id
            ) c
            
            ON r.table_id = c.table_id;

        `)
        return new Promise((resolve, reject) => {
            this.all(
                stmt,
                [...keywords, ...keywords],
                results
            )
                .then(() => {
                    resolve(results)
                })
                .catch((err) => {
                    reject(err)
                })
        })
    }

    postSeedSet(tableIDs, rowIDs) {
        /* This method 'posts' the seed set to the database.
         * In reality, we store the seed set as an attribute of the db instance,
         * so that the seed set does not persist. We use the term 'post' in order to
         * clarify that we are giving information to the instance, although it is not the 
         * same as a POST http request.
         * 
         * Arguments:
         * - tableIDs: the list of tableIDs. 
         * - rowIDs: the list of rowIDs, organized to correspond 1-1 with tableIDs based on index.
         * - sliderValues: the values of the sliders used to determine 'stickiness', based on the user's input
         * 
         * Returns:
         * - Promise: resolves with nothing, rejects with error.
         */
        var customTable = [];
        rowIDs = this.makeStrArr(rowIDs)
        tableIDs = this.makeStrArr(tableIDs)

        this.seedSet = {
            table_ids: tableIDs.map(id => id.trim()),
            row_ids: rowIDs.map(id => id.trim()),
            uniqueCols: [],
            sliders: [],
            numCols: 0,
            types: [],
            rows: [],
        };

        /* Create 'table' based on values of tableIDs, rowIDs
         * https://stackoverflow.com/questions/985295/can-you-define-literal-tables-in-sql
         * Accessed June 9th, 2020
         * 
         * This breaks if we have more than 500 rows in the seed set, but if a user is selecting 500
         * rows then that's their problem.
         */
        for (let i = 0; i < rowIDs.length; i++) {
            customTable.push(`SELECT ${tableIDs[i].trim()} AS table_id, ${rowIDs[i].trim()} AS row_id`)
        }
        customTable = `(${customTable.join(' UNION ALL ')})`

        const stmt = this.db.prepare(` 
            SELECT DISTINCT table_id, row_id, GROUP_CONCAT(value, '${this.cellSep}') AS value
            FROM cells c NATURAL JOIN ${customTable}
            GROUP BY table_id, row_id
            ORDER BY table_id, row_id;
        `)

        return new Promise((resolve, reject) => {
            this.all(stmt, [], this.seedSet['rows'])
                .then(() => {
                    /* 'unpack' results of query */
                    this.seedSet['rows'] = this.seedSet['rows'].map(row => row['value'])

                    this.cleanRows(true, true);

                    /* Set sliders to defaults */
                    for (let i = 0; i < this.seedSet['rows'][0].split(this.cellSep).length; i++) {
                        this.seedSet['sliders'].push(50);
                    }

                    resolve()
                })
                .catch((err) => {
                    console.log(err)
                    reject(err)
                })
        })
    }

    cleanRows(changeSeed, grouping) {
        /* Performs the steps to clean the rows of the seed set,
         * including finding the number of cols, filling Null values, 
         * grouping columns, and getting the types of the columns
         * 
         * Returns: 
         * - None, as it does the operations in-place */

        if (changeSeed)
            this.seedSet['numCols'] = this.seedSet['rows'].map(row => row.split(' || ').length).reduce((a, b) => Math.max(a, b), 0)

        this.fillNulls(this.seedSet['rows'])

        /* Group cols only if we have a lot of data, otherwise let the user perform all organization */
        if (grouping && (new Set(this.seedSet['table_ids']).size > 2 || this.seedSet['rows'].length > 10)) {
            this.groupCols(this.seedSet['rows'])
        }


        if (changeSeed)
            this.seedSet['types'] = this.getTypes(this.seedSet['rows'])
    }

    groupCols(rows) {
        /* Attempts to group columns based on similar datatypes
         * The datatypes we are considering are: 'null', 'numerical',
         * and 'text' if neither of these two options are satisfied.
         * This is designed to be a general grouping measure, as 
         * we provide the user with the option to manually rearrange cells themselves.
         * Cells are only swapped across columns; they are not swapped between rows.
         * 
         * We are grouping the columns thusly: 
         * [PRIMARY KEY (unchanged), ...text, ...numerical, ...empty cells]
         * 
         * Arguments:
         * - rows: The array of rows, with cells separated with the phrase '||'
         * 
         * Returns:
         * - the 'rows' argument with each row (possibly) rearranged according
         *   to the description above.
         */

        var curRow;

        for (let i = 0; i < rows.length; i++) {

            /* Split rows into arrays of cells */
            curRow = rows[i].split(' || ');

            /* I created this O(n) 'sorting' algorithm for 3 items w/ duplicates
            * when solving the leetcode problem 'sort colours': 
            * https://leetcode.com/problems/sort-colors/ */
            var numPointer = 1;
            var emptyPointer = 1;

            for (let j = 1; j < curRow.length; j++) {
                if (curRow[j] === "NULL") continue;

                this.swap(curRow, emptyPointer, j)
                if (isNaN(curRow[emptyPointer])) {
                    this.swap(curRow, emptyPointer, numPointer)
                    numPointer++;
                }

                emptyPointer++;
            }

            rows[i] = curRow.join(' || ');
        }
    }

    swapCells(rowIDs, colIDs) {
        /* Swaps the two cells selected by the user, denoted
         * by the positions of values in rowIDs, colIDs
         * 
         * Arguments:
         * - rowIDs: the row ids of the cells to be swapped in the seed set
         * - colIDs: the column ids of the cells to be swapped, matching indices
         *      with rowIDs
         * 
         * Returns:
         * - Promise which resolves if cells were successfully swapped, rejection otherwise */

        return new Promise((resolve, reject) => {
            try {
                var rows = this.seedSet['rows'].map(row => row.split(' || '))

                var tmp = rows[rowIDs[0]][colIDs[0]]
                rows[rowIDs[0]][colIDs[0]] = rows[rowIDs[1]][colIDs[1]]
                rows[rowIDs[1]][colIDs[1]] = tmp;

                this.seedSet['rows'] = rows.map(row => row.join(' || '))

                this.cleanRows(true, false)

                resolve(this.seedSet);

            } catch (err) {
                reject(err);
            }

        })
    }

    deleteCols(cols) {
        /* Deletes the specified columns from the user's table.
         * 
         * Arguments:
         * - cols: The array of columns to delete
         * 
         * Returns:
         * - Promise, resolving if successfully deleted columns, otherwise rejected.
         */
        cols = this.makeStrArr(cols);
        var row;
        return new Promise((resolve, reject) => {
            try {

                /* Delete slider cells */
                cols.forEach(col => {
                    delete this.seedSet['sliders'][col - 1]
                })
                this.seedSet['sliders'] = this.seedSet['sliders'].filter(val => typeof val !== 'undefined')

                /* Delete columns in the table */
                for (let i = 0; i < this.seedSet['rows'].length; i++) {
                    row = this.seedSet['rows'][i].split(this.cellSep)
                    cols.forEach(col => {
                        delete row[col - 1] // We use 1-indexing on front-end, convert to 0-indexing
                    })

                    row = row.filter(cell => typeof cell !== 'undefined')
                    if (row.length > 0) {
                        this.seedSet['rows'][i] = row.join(this.cellSep);
                    } else {
                        this.seedSet['rows'][i] = row
                    }
                }

                this.cleanRows(true, false)

                resolve(this.seedSet);
            } catch (error) {
                reject(error)
            }
        })
    }

    handleDotOps(dotOp, sliderValues, uniqueCols) {
        /* Handles all dot operations, calling the correct functions to mutate the 
         * seed set attribute. The first time this method is called, we are initializing 
         * the operations page and so return the rows of the seed set without changing them.
         * 
         * Arguments:
         * - dotOp: the operation to be performed on the seed set.
         * 
         * Returns:
         * - Promise: resolves with new rows of seed set, rejects with error.
         */

        var seedCopy;

        return new Promise((resolve, reject) => {
            try {

                for (let i = 0; i < sliderValues.length; i++) {
                    this.seedSet['sliders'][i] = Number(sliderValues[i])
                }

                this.seedSet['uniqueCols'] = []
                for (let i = 0; i < uniqueCols.length; i++) {
                    this.seedSet['uniqueCols'].push(uniqueCols[i] - 1)
                }

                /* Handle specific dot op */
                new Promise((res, rej) => {
                    /* Only upon initialization of the dot-ops page OR user deleted all columns */
                    if (dotOp === 'undefined' || this.seedSet['rows'].every(row => row.length === 0)) {
                        res(this.seedSet['rows'].flat())

                    } else if (dotOp === 'xr') {
                        this.xr()
                            .then((results) => {
                                res(results)
                            })
                    } else if (dotOp === 'xc') {
                        this.xc()
                    } else if (dotOp === 'fill') {
                        this.fill()
                    } else {
                        rej(`dotOp specified (${dotOp}) is not possible`)
                    }
                })
                    .then((results) => {
                        this.fillNulls(results)
                        seedCopy = { ...this.seedSet }
                        seedCopy['rows'] = results
                        resolve(seedCopy)
                    })
            } catch (error) {
                reject(error)
            }
        })
    }

    xr() {
        /* Delegates tasks related to the set expansion of
         * seed set rows.
         *
         * Returns:
         * - Promise which resolves if successfully completed search,
         *      rejects otherwise
         *
         */

        return new Promise((resolve, reject) => {
            try {
                this.getTextualMatches()
                    .then((results) => {
                        return this.getNumericalMatches(results)
                    }).then((results) => {
<<<<<<< HEAD
=======
                        return this.getNULLMatches(results)
                    }).then((results) => {
>>>>>>> 2d2066fa
                        return this.getPermutedRows(results)
                    }).then((results) => {
                        resolve(this.rankResults(results));
                    })
                    .catch((error) => {
                        console.log(error);
                        resolve([])
                    })
            } catch (error) {
                console.log(error);
                reject(error);
            }
        })
    }

    xc() {

    }

    fill() {

    }

    getTextualMatches() {
        /* Gets the texutal matches and permutes the columns for all
         * textual seed set columns. If there is at least one numerical column in 
         * the seed set, then we use the tables found in the 
         * previous step (getNumericalMatches). Otherwise, we search through the database
         * for all tables with # of textual columns >= # of textual columns in the seed set, and
         * perform the same operations with those.
         * 
         * Arguments:
         * None
         * 
         * Returns:
         * - Promise that resolves if querying is successful, rejects otherwise */
        var numNumerical = this.seedSet['types'].filter(type => type === 'numerical').length
        var numTextual = this.seedSet['types'].filter(type => type === 'text').length
<<<<<<< HEAD
=======
        var numNULL = this.seedSet['types'].filter(type => type === 'NULL').length
>>>>>>> 2d2066fa
        var rows = this.seedSet['rows'].map(row => row.split(' || '));
        var sliderIndices = [];
        var curCumProbs = [];
        var tables = [];
        var ssCols = [];
        var pValDP = [];
        var cols = [];
        var ids = [];
<<<<<<< HEAD
        var bestPerm; 
        var permSet;
        var column;
        var pass;
        var stmt;

        for (let i = 0; i < this.seedSet['types'].length; i++) {
            if (this.seedSet['types'][i] !== 'text')
                continue

            ssCols.push([])
            sliderIndices.push(this.seedSet['sliders'][i])
            column = ssCols[ssCols.length - 1]
            for (let j = 0; j < rows.length; j++) {
                if (rows[j][i] !== "NULL")
                    column.push(rows[j][i])
            }
        }

        for (let i = 0; i < sliderIndices.length; i++)
            pValDP.push([])

        return new Promise((resolve, reject) => {
            try {
                
                var firstTextCol = 0
                while (firstTextCol < this.seedSet['types'].length && this.seedSet['types'][firstTextCol] !== 'text')
                    firstTextCol++
                /* First step of table filtering: look for overlap in key column */
                if (firstTextCol < this.seedSet['types'].length) {
                    var ssKeyCol = JSON.stringify(ssCols[firstTextCol])
    
                    stmt = this.db.prepare(`
                        SELECT table_id
                        FROM columns NATURAL JOIN (
                            SELECT table_id
                            FROM cells NATURAL JOIN columns
                            WHERE col_id = ?
                            AND type = 'text'
                            GROUP BY table_id
                            HAVING OVERLAP_SIM(?, toArr(value)) > 0
                        )
                        WHERE type = 'text'
                        GROUP BY table_id
                        HAVING COUNT(DISTINCT col_id) >= ?
                        
                        INTERSECT
                        
                        SELECT table_id
                        FROM columns
                        WHERE type = 'numerical'
                        GROUP BY table_id
                        HAVING COUNT(DISTINCT col_id) >= ?;
                    `)
    
                    this.all(stmt, [firstTextCol, ssKeyCol, numTextual, numNumerical], ids)
    
                } else {
                    resolve([]) /* No textual columns in seed set */
                }

                for (const result of ids) {
                    cols = [];
                    stmt = this.db.prepare(`
                        SELECT table_id, col_id, toArr(value) AS column
                        FROM cells c NATURAL JOIN columns col
                        WHERE col.type = 'text'
                        AND c.location != 'header'
                        AND table_id = ?
                        GROUP BY table_id, col_id
                    `)

                    this.all(stmt, [result['table_id']], cols)

                    /* 'refine' result of query */
                    cols = {
                        columns: cols.map(res => JSON.parse(res['column'])),
                        colIDs: cols.map(res => res['col_id'])
                    }

                    console.log(cols)

                    /* Re-initialize dynamic programming array */
                    pValDP = []
                    for (let i = 0; i < sliderIndices.length; i++) {
                        pValDP[i] = [];
                        for (let j = 0; j <= Math.max(...cols['colIDs']); j++) {
                            pValDP[i].push(-1)
                        }
                    }

=======
        var bestPerm;
        var permSet;
        var column;
        var params;
        var pass;

        var stmt = `SELECT table_id
            FROM columns NATURAL JOIN (
                SELECT table_id
                FROM cells NATURAL JOIN columns
                WHERE col_id = ?
                AND type = 'text'
                GROUP BY table_id
                HAVING OVERLAP_SIM(?, toArr(value)) > 0
            )
            WHERE type = 'text'
            GROUP BY table_id
            HAVING COUNT(DISTINCT col_id) >= ?

            INTERSECT 

            SELECT table_id
            FROM cells
            GROUP BY table_id
            HAVING MAX(col_id) >= ?
            `

        for (let i = 0; i < this.seedSet['types'].length; i++) {
            if (this.seedSet['types'][i] !== 'text')
                continue

            ssCols.push([])
            sliderIndices.push(this.seedSet['sliders'][i])
            column = ssCols[ssCols.length - 1]
            for (let j = 0; j < rows.length; j++) {
                if (rows[j][i] !== "NULL")
                    column.push(rows[j][i])
            }
        }

        for (let i = 0; i < sliderIndices.length; i++)
            pValDP.push([])

        return new Promise((resolve, reject) => {
            try {

                var firstTextCol = 0
                while (firstTextCol < this.seedSet['types'].length && this.seedSet['types'][firstTextCol] !== 'text')
                    firstTextCol++

                /* First step of table filtering: look for overlap in key column */
                if (firstTextCol < this.seedSet['types'].length) {
                    var ssKeyCol = JSON.stringify(ssCols[firstTextCol])
                    params = [firstTextCol, ssKeyCol, numTextual, numNumerical + numTextual + numNULL - 1]
                    if (numNumerical) {
                        stmt += `
                            INTERSECT
                                        
                            SELECT table_id
                            FROM columns
                            WHERE type = 'numerical'
                            GROUP BY table_id
                            HAVING COUNT(DISTINCT col_id) >= ?;`
                        params.push(numNumerical)
                    }

                    stmt = this.db.prepare(stmt)

                    this.all(stmt, params, ids)

                } else {
                    resolve([]) /* No textual columns in seed set */
                }


                /* The steps required to find the permutations of the textual columns
                 * are quite similar to the steps for finding numerical column permutations.
                 * However, there are a few important differences that prevent the two operations
                 * from being combined into one function, such as the method used to score the permutations
                 * and the format required of the columns retrieved */
                var result;
                for (let i = 0; i < ids.length; i++) {
                    result = ids[i]
                    cols = [];
                    stmt = this.db.prepare(`
                        SELECT table_id, col_id, toArr(value) AS column
                        FROM cells c NATURAL JOIN columns col
                        WHERE col.type = 'text'
                        AND c.location != 'header'
                        AND table_id = ?
                        GROUP BY table_id, col_id
                    `)

                    this.all(stmt, [result['table_id']], cols)

                    /* 'refine' result of query */
                    cols = {
                        columns: cols.map(res => JSON.parse(res['column'])),
                        colIDs: cols.map(res => res['col_id'])
                    }

                    /* Re-initialize dynamic programming array */
                    this.resetDPArr(pValDP, sliderIndices.length, Math.max(...cols['colIDs']))

>>>>>>> 2d2066fa
                    /* Fill DP array */
                    for (let i = 0; i < ssCols.length; i++) {
                        cols['columns'].forEach((col, j) => {
                            permSet = new Set([...col]);
                            pValDP[i][cols['colIDs'][j]] = new Set(ssCols[i].filter(value => permSet.has(value))).size / new Set(ssCols[i]).size
                        })
                    }
<<<<<<< HEAD

                    /* If the key column in the seed set has a successful mapping,
                    * Iterate over all permutations of the columns, 
                    * finding the one that returns the lowest cumulative overlap similarity */
                   
                   /* Possibly only run this condition if numerical querying returned nothing */
                   if (pValDP[0].some(overlapSim => overlapSim >= sliderIndices[0] / 100)) {
                        bestPerm = {
                            table_id: result['table_id'],
                            textualPerm: [],
                            textScore: 0,
                        };
=======

                    bestPerm = {
                        table_id: result['table_id'],
                        textualPerm: [],
                        textScore: 0,
                    };
                    /* If the key column in the seed set has a successful mapping,
                    * Iterate over all permutations of the columns, 
                    * finding the one that returns the lowest cumulative overlap similarity */

                    if (pValDP[0].some(overlapSim => overlapSim >= sliderIndices[0] / 100)) {
>>>>>>> 2d2066fa
                        combinatorics.permutation(cols['colIDs'], numTextual).forEach(perm => {
                            curCumProbs = [];

                            for (let i = 0; i < ssCols.length; i++) {
                                curCumProbs.push(pValDP[i][perm[i]])
                            }

                            pass = curCumProbs.every((val, i) => val >= sliderIndices[i] / 100)
                            curCumProbs = curCumProbs.reduce((a, b) => a + b, 0)

                            if (pass && curCumProbs > bestPerm['textScore']) {
                                bestPerm['textualPerm'] = perm;
                                bestPerm['textScore'] = curCumProbs
                            }
                        })
<<<<<<< HEAD
                        tables.push(bestPerm)
=======
>>>>>>> 2d2066fa
                    }

                    if (!numTextual || bestPerm['textualPerm'].length !== 0)
                        tables.push(bestPerm)
                }

                resolve(tables)
            } catch (error) {
<<<<<<< HEAD
                console.log(error)
=======
>>>>>>> 2d2066fa
                reject(error)
            }
        })
    }

    getNumericalMatches(tables) {
        /* for every numerical column in the seed set, getNumericalMatches
         * compares its distribution with the numerical columns in the database
         * using Welch's t-distribution test, or the one-sample test depending on 
         * the length of the seed set. We then sort these columns based on their p-value,
         * and organize them according to the seed set column they are being compared
         * 
         * Arguments:
         * - results: The results of getNumericalMatches
         * 
         * Returns:
         * - Promise which resolves if query is successful, rejects otherwise.*/

        var numNumerical = this.seedSet['types'].filter(type => type === 'numerical').length
<<<<<<< HEAD
=======
        var numTextual = this.seedSet['types'].filter(type => type === 'text').length
        var numNULL = this.seedSet['types'].filter(type => type === 'NULL').length
>>>>>>> 2d2066fa
        var rows = this.seedSet['rows'].map(row => row.split(' || '));
        var sliderIndices = [];
        var column = [];
        var ssCols = [];
        var stmt;

        for (let i = 0; i < this.seedSet['types'].length; i++) {
            if (this.seedSet['types'][i] !== 'numerical')
                continue
                 
            ssCols.push([])
            sliderIndices.push(this.seedSet['sliders'][i])
            column = ssCols[ssCols.length - 1]
            for (let j = 0; j < rows.length; j++) {
                if (rows[j][i] !== "NULL")
                    column.push(Number(rows[j][i]))
            }
        }

<<<<<<< HEAD
        /* For some reason, 'tables' is undefined inside the following 
        promise and so we define an object in which to store it */
        var tableSaver = {tables: tables}; 

        return new Promise((resolve, reject) => {
            try {
                if (ssCols.length > 0 && tableSaver['tables'].length === 0) {
                    column = JSON.stringify(ssCols[0])
    
=======
        /* For some unknown reason, 'tables' is undefined inside the following 
        promise and so we define an object in which to store it */
        var tableSaver = { tables: tables };

        return new Promise((resolve, reject) => {
            try {
                var tables = tableSaver['tables']

                /* No textual columns in seed set */
                if (ssCols.length > 0 && tables.length === 0) {
                    column = JSON.stringify(ssCols[0])

>>>>>>> 2d2066fa
                    stmt = this.db.prepare(`
                        SELECT DISTINCT table_id
                        FROM cells c NATURAL JOIN columns col    
                        NATURAL JOIN
                        (
                            SELECT table_id
                            FROM columns
                            WHERE type = 'numerical'
                            GROUP BY table_id
                            HAVING COUNT(DISTINCT col_id) >= ?
                        )
                        WHERE col.type = 'numerical' 
                        AND c.location != 'header'
                        AND c.value != ''
                        GROUP BY table_id, col_id
                        HAVING T_TEST(?, toArr(value)) >= ?
<<<<<<< HEAD
                        AND SEM(toArr(value)) < ?;
=======
                        AND SEM(toArr(value)) < ?

                        INTERSECT 

                        SELECT table_id
                        FROM cells
                        GROUP BY table_id
                        HAVING MAX(col_id) >= ?;
>>>>>>> 2d2066fa
                    `)
    
                    this.all(stmt,
                        [numNumerical, column, (this.seedSet['sliders'][0] / 100), 100 - this.seedSet['sliders'][0]],
                        tableSaver['tables'])

<<<<<<< HEAD
                    for (let i = 0; i < tableSaver['tables'].length; i++) {
                        tableSaver['tables'][i]['textualPerm'] = [];
                        tableSaver['tables'][i]['textScore'] = 0;
=======
                    this.all(stmt,
                        [numNumerical, column, (this.seedSet['sliders'][0] / 100), 100 - this.seedSet['sliders'][0], numNULL + numNumerical + numTextual - 1],
                        tables)

                    for (let i = 0; i < tables.length; i++) {
                        tables[i]['textualPerm'] = [];
                        tables[i]['textScore'] = 0;
>>>>>>> 2d2066fa
                    }
                }

                var table;
                var pValDP = [];
                var cols = [];
                var curChiTestStat;

                for (let i = 0; i < numNumerical; i++)
                    pValDP.push([])
                /* Get the best permutation for numerical columns for each table */
<<<<<<< HEAD
                for (let i = 0; i < tableSaver['tables'].length; i++) {
                    table = tableSaver['tables'][i]
=======
                for (let i = 0; i < tables.length; i++) {
                    table = tables[i]
>>>>>>> 2d2066fa
                    cols = [];
                    stmt = this.db.prepare(`
                        SELECT table_id, col_id, toArr(value) AS column
                        FROM cells c NATURAL JOIN columns col
                        WHERE col.type = 'numerical'
                        AND c.value != ''
                        AND c.location != 'header'
                        AND table_id = ?
                        GROUP BY table_id, col_id
                    `)

                    this.all(stmt, [table['table_id']], cols)

                    /* 'refine' result of query */
                    cols = {
                        columns: cols.map(res => JSON.parse(res['column']).map(num => Number(num))),
                        colIDs: cols.map(res => res['col_id'])
                    }

                    /* Re-initialize dynamic programming array */
<<<<<<< HEAD
                    pValDP = []
                    for (let i = 0; i < numNumerical; i++) {
                        pValDP[i] = [];
                        for (let j = 0; j <= Math.max(...cols['colIDs']); j++) {
                            pValDP[i].push(-1)
                        }
                    }
=======
                    this.resetDPArr(pValDP, numNumerical, Math.max(...cols['colIDs']))
>>>>>>> 2d2066fa

                    /* Fill DP array */
                    for (let i = 0; i < ssCols.length; i++) {
                        cols['columns'].forEach((col, j) => {
                            if (statistics.standardDeviation(ssCols[i]) === 0 && statistics.standardDeviation(col) === 0)
                                pValDP[i][cols['colIDs'][j]] = Math.log(0.98 * (Number(ssCols[i][0] === col[0])) + 0.01) // Map between 0.01 and 0.99 to avoid log(0)
                            else
                                pValDP[i][cols['colIDs'][j]] = Math.log(this.ttestCases(ssCols[i], col))
                        })
                    }

                    table['numericalPerm'] = []
                    table['chiTestStat'] = Infinity;
<<<<<<< HEAD

                    if (pValDP.every(col => col.some(pVal => pVal >= Math.log(sliderIndices[0] / 100))) && cols['colIDs'].length <= 20) {
                        curChiTestStat = 0;

=======

                    if (!numTextual || (numNumerical
                        && cols['colIDs'].length <= 20
                        && pValDP.every(col => col.some(pVal => pVal >= Math.log(sliderIndices[0] / 300))))) {
                        curChiTestStat = 0;

>>>>>>> 2d2066fa
                        /* Iterate over all permutations of the columns, 
                        * finding the one that returns the highest chi^2 test statistic
                        * by using Fisher's method */
                        combinatorics.permutation(cols['colIDs'], numNumerical).forEach(idPerm => {
                            curChiTestStat = 0;

                            for (let i = 0; i < ssCols.length; i++) {
                                curChiTestStat += pValDP[i][idPerm[i]]
                            }

                            curChiTestStat *= -2;

                            if (curChiTestStat < table['chiTestStat']) {

                                table['numericalPerm'] = idPerm;
                                table['chiTestStat'] = curChiTestStat
                            }
                        })
                    }
<<<<<<< HEAD
                    
                    if (table['numericalPerm'].length === 0)
                        tableSaver['tables'].splice(i--, 1)
=======

                    if (numNumerical && table['numericalPerm'].length === 0)
                        tables.splice(i--, 1)
>>>>>>> 2d2066fa

                    /* Set a 'base score' for the table to be used when ranking rows */
                    else if (numNumerical)
                        table['score'] = table['chiTestStat'] + table['textScore']
                    else
                        table['score'] = table['textScore']
                }

<<<<<<< HEAD
                resolve(tableSaver['tables']);
            } catch (error) {
                reject(error);
=======
                resolve(tables);
            } catch (error) {
                reject(error);
            }
        })
    }

    getNULLMatches(tables) {
        /* If there are any columns in the seed set which are entirely filled with
         * 'NULL', this function will find the first 'n' columns in ascending order which 
         * is not already in the numericalPerm or textualPerm for the table, and add them
         * to the table's 'NULLperm'; where 'n' is the number of NULL columns in the seed set
         * 
         * Arguments:
         * - tables: The list of table objects after textual and numerical column mapping
         * 
         * Returns:
         * - Promise which resolves if querying is successful, rejects otherwise */
        var numNULL = this.seedSet['types'].filter(type => type === 'NULL').length
        var indices;

        var stmt;

        
        return new Promise((resolve, reject) => {
            try {
                /* If there are no NULL columns, bypass the querying */
                if (numNULL){
                    for (let table of tables) {
                        table['NULLperm'] = []
                        indices = `(${table['numericalPerm'].concat(table['textualPerm'])})`

                        stmt = this.db.prepare(`
                            SELECT col_id
                            FROM cells
                            WHERE table_id = ?
                            AND col_id NOT IN ${indices}
                            GROUP BY col_id
                            LIMIT ?;
                        `)

                        this.all(stmt, [table['table_id'], numNULL], table['NULLperm'])
                        table['NULLperm'] = table['NULLperm'].map(col => {return col['col_id']})
                    }
                }

                resolve(tables);
            } catch (error) {
                reject(error)
>>>>>>> 2d2066fa
            }
        })
    }

    getPermutedRows(tables) {
        /* Retrieves the rows of the tables found in the previous step,
         * permuted to the 'best' possible permutations found in 
         * getNumericalMatches() and getTextualMatches()
         * 
         * Arguments:
         * - tables: The results of getNumericalMatches & getTextualMatches
         * 
         * Returns:
         * - Promise which resolves if querying is successful, Rejects otherwise
         */
        var cases;
        var stmt;

        return new Promise((resolve, reject) => {
            try {
                var nP = 0;
                var tP = 0;
                var nullP = 0;

                for (let table of tables) {
                    table['rows'] = [];

                    // Create custom CASE statement for col_id for ordering of columns based on ideal permutations
                    var ignoredCols = table['textualPerm'].length + table['numericalPerm'].length + 1
                    nP = 0;
                    tP = 0;
                    nullP = 0;

                    cases = "";

                    for (let i = 0; i < this.seedSet['types'].length; i++) {
                        if (this.seedSet['types'][i] === 'text')
                            cases += `WHEN ${table['textualPerm'][tP++]} THEN ${i}\n`
                        else if (this.seedSet['types'][i] === 'numerical')
                            cases += `WHEN ${table['numericalPerm'][nP++]} THEN ${i}\n`
                        else
                            cases += `WHEN ${table['NULLperm'][nullP++]} THEN ${i}\n`
                    }

                    // Columns that are not in the column range of the seed set are ignored.
                    cases += `ELSE ${ignoredCols}`

                    stmt = this.db.prepare(`
                        SELECT GROUP_CONCAT(value, ' || ') AS value
                        FROM
                        (
                            SELECT table_id, row_id, CASE col_id ${cases} END AS col_order, value
                            FROM cells c
                            WHERE table_id = ?
                            AND c.location != 'header'
                            ORDER BY table_id, row_id, col_order, value ASC
                        )
                        WHERE col_order != ?
                        GROUP BY table_id, row_id
                    `)

                    this.all(stmt, [table['table_id'], ignoredCols], table['rows'])

                    table['rows'] = table['rows'].map(res => { return res['value'] })
                }

                resolve(tables)
            } catch (error) {
                reject(error)
            }
        })
    }

    rankResults(tables) {
        /* Ranks the results that are gotten from getTextualMatches
         * by comparing each potential row with each row in the seed set, giving
         * that comparison a score, then averaging the scores across seed set rows
         * returns the 10 best
         * 
         * Arguments:
         * - results: an array of rows from the tables that were identified to fit best with the data
         * 
         * Returns:
         * - Promise which resolves if ranking is successful, rejects otherwise */

        var rows = this.seedSet['rows'].map(row => row.split(' || ').map(cell => isNaN(cell) ? cell : Number(cell)))
        var results = [];
        var score = 0;

        return new Promise((resolve, reject) => {
            try {
                for (let table of tables) {
                    for (let tableRow of table['rows']) {
                        score = table['score'];
                        tableRow = tableRow.split(' || ').map(cell => isNaN(cell) ? cell : Number(cell))
                        for (let row of rows) {

                            /* Emphasises NULL values, esp. for numerical columns */
                            for (let i = 0; i < row.length; i++) {
                                if (!isNaN(row[i]) && !isNaN(tableRow[i]))
                                    score += Math.pow(row[i] - tableRow[i], 2)
                                        * (this.seedSet['sliders'][i])
                                else {
                                    score += Math.pow(leven(String(row[i]), String(tableRow[i])), 2)
                                        * (this.seedSet['sliders'][i])
                                }
                            }
                        }

                        results.push({
                            row: tableRow,
                            score: score,
                        })
                    }
                }

                results = results.sort((res1, res2) => { return res1['score'] - res2['score'] }).map(res => { return res['row'] }); // Sort in ascending order

                results = this.applyUniqueConstraints(results)

                resolve(results)
            } catch (error) {
                reject(error)
            }
        })
    }

    applyUniqueConstraints(rankedRows) {
        /* Applies the unique constraints for each column that the 
         * user tagged as 'unique'.
         * 
         * Arguments:
         * - rankedRows: The rows that are sorted in ascending order according to their score
         * 
         * Returns: The top 10 results, checked to ensure unique constraints are valid */
        var rowsInSeedSet = 0;
        var columnSets = [];
        var uniqueRows = [];
        var rrIndex = 0;
        for (const _ of this.seedSet['uniqueCols']) columnSets.push(new Set())

        while (uniqueRows.length < 10 && rrIndex < rankedRows.length) {

            if (this.seedSet['uniqueCols'].map((col, i) => columnSets[i].has(rankedRows[rrIndex][col])).every(value => value === false)) {
                for (let [i, el] of this.seedSet['uniqueCols'].entries())
                    columnSets[i].add(rankedRows[rrIndex][el])
                uniqueRows.push(rankedRows[rrIndex++].join(' || '))
            } else {
                rrIndex++;
            }
        }

        return uniqueRows
    }

    all(stmt, params, results) {
        /* Custom definition of db.all used to work with
         * our use of promises.
         * 
         * Arguments:
         * - sql: A string containing the SQL query
         * - params: An optional string containing the parameters of the SQL query
         * - results: The array to which the results will be pushed
         * 
         * Returns:
         * - Promise
        */
        return new Promise((res, rej) => {
            try {
                const rows = stmt.all(params)
                rows.forEach((row) => {
                    // Set empty cells to be 'NULL'
                    if (typeof row['value'] !== 'undefined')
                        row['value'] = row['value'].split(' || ').map(cell => cell.length === 0 ? "NULL" : cell).join(' || ')

                    results.push(row);
                })
                res();
            } catch (error) {
                console.log(error);
                rej(error)
            }
        })
    }

    fillNulls(table) {
        /* Pad each row with NULL until the table is a rectangle 
         * 
         * Arguments:
         * - table: The table we want to pad with NULLs
         * 
         * Returns:
         * - undefined, since we modify table in place*/
        var row;
        for (let i = 0; i < table.length; i++) {
            row = table[i].split(' || ')
            for (let j = row.length; j < this.seedSet['numCols']; j++) row.push("NULL")
            table[i] = row.join(' || ')
        }
    }

    getTypes(table) {
        /* Gets the type of each column in 'table'. 
         * If every cell is a number, it is labelled as 'number'
         * Otherwise, it is of type 'text'
         * 
         * Assumes table has at least one row
         * 
         * Arguments:
         * - table: The table for which column types will be found
         * 
         * Returns:
         * - An array of dtypes */

        var types = [];
        var column = [];
        var rows = table.map(row => row.split(' || '))

        for (let i = 0; i < rows[0].length; i++) {
            column = [];
            for (let j = 0; j < rows.length; j++) {
                if (rows[j][i] !== "NULL")
                    column.push(rows[j][i])
            }

            column = column.map(value => isNaN(value));

            if (column.indexOf(true) === -1 && column.length > 0)
                types.push("numerical")
            else if (column.length === 0)
                types.push("NULL")
            else
                types.push("text");
        }

        return types
    }

    ttestCases(arr1, arr2) {
        /* Handles the different cases of the t-test, 
         * returning the p-value in each case 
         * 
         * Arguments:
         * - arr1, arr2: the two arrays to use the t-test with
         * 
         * Returns:
         * - p-value of the t-test */

        var p;
        if (arr1.length === 0 || arr2.length === 0)
            return 0 // Lowest p-value possible => worst result (want the best match)

        if (arr1.length === 1 && arr2.length === 1)
            p = Number(arr1[0] === arr2[0])

        /* If only one row in seedSet's numerical col, use one-sample t-test */
        else if (arr1.length === 1)
            p = Number(ttest(arr2, { mu: arr1[0] }).pValue())
        else
            p = Number(ttest(arr1, arr2).pValue())

        return p
    }

    makeStrArr(str) {
        /* Since the SQL arguments need to be an array, 
         * if the argument passed to a method is a string (i.e. only one keyword)
         * then we must convert it to an array of one string in order for the 
         * SQL engine to accept it. 
         * 
         * Arguments:
         * - str: the data to be checked (type string or array)
         * 
         * Returns:
         * - array, which is either the 'str' argument unchanged if already array
         *      or an array of one element
         */
        if (typeof str !== 'object') {
            str = [str]
        }
        return str
    }

    getQMarks(arr) {
        /* Since the SQL engine uses '?' placeholders in order to format the query,
         * this function determines the number of question marks based on the number
         * of arguments passed to the query (arr).
         * 
         * Arguments:
         * - arr: The array which will be passed to the query engine
         * 
         * Returns:
         * - A string of the format "(?, ?, ..., ?)" with # of '?' equal to the length of 'arr'
         */
        if (typeof arr === 'undefined') {
            return ''
        }

        var qMarks = [];

        if (typeof arr === 'string') {
            arr = [arr]; // Allows for use of spread operator below
            qMarks = '(?)'
        } else {
            arr.forEach(() => {
                qMarks.push('?')
            })
            qMarks = `(${qMarks.join(', ')})`;
        }

        return qMarks
    }

    resetDPArr(dpArr, ssCols, potTableCols) {
        /* Resets the DP array used in finding both numerical mappings
         * and textual mappings
         * 
         * Arguments:
         * - dpArr: The array used to memoize the values
         * - ssCols: The length of the # of seed set columns of the type we are
         *      analyzing
         * - potTableCols: The maximum column number of the table for which we are
         *      finding a mapping
         * 
         * Returns:
         * - undefined: All operations are performed dpArr in place. */
        for (let i = 0; i < ssCols; i++) {
            dpArr[i] = [];
            for (let j = 0; j <= potTableCols; j++) {
                dpArr[i].push(-1)
            }
        }
    }

    swap(arr, i, j) {
        /* Swaps the elements at indices i, j in arr
         * 
         * Arguments:
         * - arr: The array in which to swap elements
         * - i,j: The indices of the elements to be swapped
         * 
         */
        var tmp = arr[i]
        arr[i] = arr[j];
        arr[j] = tmp;
    }

    close() {
        /* Closes the database instance. */
        this.db.close();
        return
    }
}

module.exports = Database;<|MERGE_RESOLUTION|>--- conflicted
+++ resolved
@@ -121,14 +121,7 @@
                     FROM keywords_cell_header 
                     WHERE keyword IN ${keywordQMarks}
                 ) k NATURAL JOIN titles t NATURAL JOIN cells c
-<<<<<<< HEAD
-                WHERE k.table_id = t.table_id 
-                AND t.table_id = c.table_id
-                AND k.row_id = c.row_id
-                AND c.location != 'header'
-=======
                 WHERE c.location != 'header'
->>>>>>> 2d2066fa
                 GROUP BY t.table_id, c.row_id
     
                 UNION
@@ -461,11 +454,8 @@
                     .then((results) => {
                         return this.getNumericalMatches(results)
                     }).then((results) => {
-<<<<<<< HEAD
-=======
                         return this.getNULLMatches(results)
                     }).then((results) => {
->>>>>>> 2d2066fa
                         return this.getPermutedRows(results)
                     }).then((results) => {
                         resolve(this.rankResults(results));
@@ -504,10 +494,7 @@
          * - Promise that resolves if querying is successful, rejects otherwise */
         var numNumerical = this.seedSet['types'].filter(type => type === 'numerical').length
         var numTextual = this.seedSet['types'].filter(type => type === 'text').length
-<<<<<<< HEAD
-=======
         var numNULL = this.seedSet['types'].filter(type => type === 'NULL').length
->>>>>>> 2d2066fa
         var rows = this.seedSet['rows'].map(row => row.split(' || '));
         var sliderIndices = [];
         var curCumProbs = [];
@@ -516,99 +503,6 @@
         var pValDP = [];
         var cols = [];
         var ids = [];
-<<<<<<< HEAD
-        var bestPerm; 
-        var permSet;
-        var column;
-        var pass;
-        var stmt;
-
-        for (let i = 0; i < this.seedSet['types'].length; i++) {
-            if (this.seedSet['types'][i] !== 'text')
-                continue
-
-            ssCols.push([])
-            sliderIndices.push(this.seedSet['sliders'][i])
-            column = ssCols[ssCols.length - 1]
-            for (let j = 0; j < rows.length; j++) {
-                if (rows[j][i] !== "NULL")
-                    column.push(rows[j][i])
-            }
-        }
-
-        for (let i = 0; i < sliderIndices.length; i++)
-            pValDP.push([])
-
-        return new Promise((resolve, reject) => {
-            try {
-                
-                var firstTextCol = 0
-                while (firstTextCol < this.seedSet['types'].length && this.seedSet['types'][firstTextCol] !== 'text')
-                    firstTextCol++
-                /* First step of table filtering: look for overlap in key column */
-                if (firstTextCol < this.seedSet['types'].length) {
-                    var ssKeyCol = JSON.stringify(ssCols[firstTextCol])
-    
-                    stmt = this.db.prepare(`
-                        SELECT table_id
-                        FROM columns NATURAL JOIN (
-                            SELECT table_id
-                            FROM cells NATURAL JOIN columns
-                            WHERE col_id = ?
-                            AND type = 'text'
-                            GROUP BY table_id
-                            HAVING OVERLAP_SIM(?, toArr(value)) > 0
-                        )
-                        WHERE type = 'text'
-                        GROUP BY table_id
-                        HAVING COUNT(DISTINCT col_id) >= ?
-                        
-                        INTERSECT
-                        
-                        SELECT table_id
-                        FROM columns
-                        WHERE type = 'numerical'
-                        GROUP BY table_id
-                        HAVING COUNT(DISTINCT col_id) >= ?;
-                    `)
-    
-                    this.all(stmt, [firstTextCol, ssKeyCol, numTextual, numNumerical], ids)
-    
-                } else {
-                    resolve([]) /* No textual columns in seed set */
-                }
-
-                for (const result of ids) {
-                    cols = [];
-                    stmt = this.db.prepare(`
-                        SELECT table_id, col_id, toArr(value) AS column
-                        FROM cells c NATURAL JOIN columns col
-                        WHERE col.type = 'text'
-                        AND c.location != 'header'
-                        AND table_id = ?
-                        GROUP BY table_id, col_id
-                    `)
-
-                    this.all(stmt, [result['table_id']], cols)
-
-                    /* 'refine' result of query */
-                    cols = {
-                        columns: cols.map(res => JSON.parse(res['column'])),
-                        colIDs: cols.map(res => res['col_id'])
-                    }
-
-                    console.log(cols)
-
-                    /* Re-initialize dynamic programming array */
-                    pValDP = []
-                    for (let i = 0; i < sliderIndices.length; i++) {
-                        pValDP[i] = [];
-                        for (let j = 0; j <= Math.max(...cols['colIDs']); j++) {
-                            pValDP[i].push(-1)
-                        }
-                    }
-
-=======
         var bestPerm;
         var permSet;
         var column;
@@ -713,7 +607,6 @@
                     /* Re-initialize dynamic programming array */
                     this.resetDPArr(pValDP, sliderIndices.length, Math.max(...cols['colIDs']))
 
->>>>>>> 2d2066fa
                     /* Fill DP array */
                     for (let i = 0; i < ssCols.length; i++) {
                         cols['columns'].forEach((col, j) => {
@@ -721,20 +614,6 @@
                             pValDP[i][cols['colIDs'][j]] = new Set(ssCols[i].filter(value => permSet.has(value))).size / new Set(ssCols[i]).size
                         })
                     }
-<<<<<<< HEAD
-
-                    /* If the key column in the seed set has a successful mapping,
-                    * Iterate over all permutations of the columns, 
-                    * finding the one that returns the lowest cumulative overlap similarity */
-                   
-                   /* Possibly only run this condition if numerical querying returned nothing */
-                   if (pValDP[0].some(overlapSim => overlapSim >= sliderIndices[0] / 100)) {
-                        bestPerm = {
-                            table_id: result['table_id'],
-                            textualPerm: [],
-                            textScore: 0,
-                        };
-=======
 
                     bestPerm = {
                         table_id: result['table_id'],
@@ -746,7 +625,6 @@
                     * finding the one that returns the lowest cumulative overlap similarity */
 
                     if (pValDP[0].some(overlapSim => overlapSim >= sliderIndices[0] / 100)) {
->>>>>>> 2d2066fa
                         combinatorics.permutation(cols['colIDs'], numTextual).forEach(perm => {
                             curCumProbs = [];
 
@@ -762,10 +640,6 @@
                                 bestPerm['textScore'] = curCumProbs
                             }
                         })
-<<<<<<< HEAD
-                        tables.push(bestPerm)
-=======
->>>>>>> 2d2066fa
                     }
 
                     if (!numTextual || bestPerm['textualPerm'].length !== 0)
@@ -774,10 +648,6 @@
 
                 resolve(tables)
             } catch (error) {
-<<<<<<< HEAD
-                console.log(error)
-=======
->>>>>>> 2d2066fa
                 reject(error)
             }
         })
@@ -797,11 +667,8 @@
          * - Promise which resolves if query is successful, rejects otherwise.*/
 
         var numNumerical = this.seedSet['types'].filter(type => type === 'numerical').length
-<<<<<<< HEAD
-=======
         var numTextual = this.seedSet['types'].filter(type => type === 'text').length
         var numNULL = this.seedSet['types'].filter(type => type === 'NULL').length
->>>>>>> 2d2066fa
         var rows = this.seedSet['rows'].map(row => row.split(' || '));
         var sliderIndices = [];
         var column = [];
@@ -821,17 +688,6 @@
             }
         }
 
-<<<<<<< HEAD
-        /* For some reason, 'tables' is undefined inside the following 
-        promise and so we define an object in which to store it */
-        var tableSaver = {tables: tables}; 
-
-        return new Promise((resolve, reject) => {
-            try {
-                if (ssCols.length > 0 && tableSaver['tables'].length === 0) {
-                    column = JSON.stringify(ssCols[0])
-    
-=======
         /* For some unknown reason, 'tables' is undefined inside the following 
         promise and so we define an object in which to store it */
         var tableSaver = { tables: tables };
@@ -844,7 +700,6 @@
                 if (ssCols.length > 0 && tables.length === 0) {
                     column = JSON.stringify(ssCols[0])
 
->>>>>>> 2d2066fa
                     stmt = this.db.prepare(`
                         SELECT DISTINCT table_id
                         FROM cells c NATURAL JOIN columns col    
@@ -861,9 +716,6 @@
                         AND c.value != ''
                         GROUP BY table_id, col_id
                         HAVING T_TEST(?, toArr(value)) >= ?
-<<<<<<< HEAD
-                        AND SEM(toArr(value)) < ?;
-=======
                         AND SEM(toArr(value)) < ?
 
                         INTERSECT 
@@ -872,18 +724,12 @@
                         FROM cells
                         GROUP BY table_id
                         HAVING MAX(col_id) >= ?;
->>>>>>> 2d2066fa
                     `)
     
                     this.all(stmt,
                         [numNumerical, column, (this.seedSet['sliders'][0] / 100), 100 - this.seedSet['sliders'][0]],
                         tableSaver['tables'])
 
-<<<<<<< HEAD
-                    for (let i = 0; i < tableSaver['tables'].length; i++) {
-                        tableSaver['tables'][i]['textualPerm'] = [];
-                        tableSaver['tables'][i]['textScore'] = 0;
-=======
                     this.all(stmt,
                         [numNumerical, column, (this.seedSet['sliders'][0] / 100), 100 - this.seedSet['sliders'][0], numNULL + numNumerical + numTextual - 1],
                         tables)
@@ -891,7 +737,6 @@
                     for (let i = 0; i < tables.length; i++) {
                         tables[i]['textualPerm'] = [];
                         tables[i]['textScore'] = 0;
->>>>>>> 2d2066fa
                     }
                 }
 
@@ -903,13 +748,8 @@
                 for (let i = 0; i < numNumerical; i++)
                     pValDP.push([])
                 /* Get the best permutation for numerical columns for each table */
-<<<<<<< HEAD
-                for (let i = 0; i < tableSaver['tables'].length; i++) {
-                    table = tableSaver['tables'][i]
-=======
                 for (let i = 0; i < tables.length; i++) {
                     table = tables[i]
->>>>>>> 2d2066fa
                     cols = [];
                     stmt = this.db.prepare(`
                         SELECT table_id, col_id, toArr(value) AS column
@@ -930,17 +770,7 @@
                     }
 
                     /* Re-initialize dynamic programming array */
-<<<<<<< HEAD
-                    pValDP = []
-                    for (let i = 0; i < numNumerical; i++) {
-                        pValDP[i] = [];
-                        for (let j = 0; j <= Math.max(...cols['colIDs']); j++) {
-                            pValDP[i].push(-1)
-                        }
-                    }
-=======
                     this.resetDPArr(pValDP, numNumerical, Math.max(...cols['colIDs']))
->>>>>>> 2d2066fa
 
                     /* Fill DP array */
                     for (let i = 0; i < ssCols.length; i++) {
@@ -954,19 +784,12 @@
 
                     table['numericalPerm'] = []
                     table['chiTestStat'] = Infinity;
-<<<<<<< HEAD
-
-                    if (pValDP.every(col => col.some(pVal => pVal >= Math.log(sliderIndices[0] / 100))) && cols['colIDs'].length <= 20) {
-                        curChiTestStat = 0;
-
-=======
 
                     if (!numTextual || (numNumerical
                         && cols['colIDs'].length <= 20
                         && pValDP.every(col => col.some(pVal => pVal >= Math.log(sliderIndices[0] / 300))))) {
                         curChiTestStat = 0;
 
->>>>>>> 2d2066fa
                         /* Iterate over all permutations of the columns, 
                         * finding the one that returns the highest chi^2 test statistic
                         * by using Fisher's method */
@@ -986,15 +809,9 @@
                             }
                         })
                     }
-<<<<<<< HEAD
-                    
-                    if (table['numericalPerm'].length === 0)
-                        tableSaver['tables'].splice(i--, 1)
-=======
 
                     if (numNumerical && table['numericalPerm'].length === 0)
                         tables.splice(i--, 1)
->>>>>>> 2d2066fa
 
                     /* Set a 'base score' for the table to be used when ranking rows */
                     else if (numNumerical)
@@ -1003,11 +820,6 @@
                         table['score'] = table['textScore']
                 }
 
-<<<<<<< HEAD
-                resolve(tableSaver['tables']);
-            } catch (error) {
-                reject(error);
-=======
                 resolve(tables);
             } catch (error) {
                 reject(error);
@@ -1057,7 +869,6 @@
                 resolve(tables);
             } catch (error) {
                 reject(error)
->>>>>>> 2d2066fa
             }
         })
     }
